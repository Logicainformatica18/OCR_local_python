--- conflicted
+++ resolved
@@ -1,10 +1,5 @@
 # ocr_server.py
 # -------------------------------
-<<<<<<< HEAD
-# FastAPI local SOLO GPU (EasyOCR) para imágenes y PDFs
-# - /ocr/image     : EasyOCR (GPU)
-# - /ocr/pdf       : PDF -> imágenes + EasyOCR (GPU)
-=======
 # FastAPI local para OCR de imágenes y PDFs
 # - /ocr/image     : Tesseract (CPU) para imágenes
 # - /ocr/pdf       : Extrae texto nativo; si no hay, OCRmyPDF+Tesseract (CPU) y opcionalmente devuelve PDF buscable
@@ -17,7 +12,6 @@
 # Paquetes Python:
 #   fastapi, uvicorn[standard], python-multipart, pytesseract, Pillow, pymupdf, ocrmypdf
 #   (para GPU) torch+CUDA (cu124 recomendado), easyocr, numpy
->>>>>>> d6e1853a
 # -------------------------------
 
 from fastapi import FastAPI, UploadFile, File, Form
@@ -25,18 +19,6 @@
 import tempfile, os, sys
 import fitz  # PyMuPDF
 from PIL import Image
-<<<<<<< HEAD
-import numpy as np
-
-# ---- GPU (DL) ----
-import easyocr
-import torch
-
-app = FastAPI(title="Local OCR (GPU only EasyOCR)", version="2.0")
-
-# --------- Utils ---------
-_reader_cache = {}
-=======
 from typing import Tuple, Dict, Any
 
 # ---- GPU (DL) imports opcionales ----
@@ -118,7 +100,6 @@
     """
     if not HAS_EASYOCR:
         raise RuntimeError("EasyOCR no está instalado. Ejecuta: pip install easyocr numpy")
->>>>>>> d6e1853a
 
 def get_easyocr_reader(lang_list):
     """Crea/reusa un EasyOCR Reader, siempre GPU."""
@@ -159,17 +140,6 @@
 # --------- Endpoints ---------
 @app.get("/health")
 def health():
-<<<<<<< HEAD
-    """Salud básica: estado de GPU."""
-    cuda_ok = torch.cuda.is_available()
-    gpu_name = torch.cuda.get_device_name(0) if cuda_ok else None
-    return {
-        "ok": cuda_ok,
-        "gpu": gpu_name,
-        "torch": getattr(torch, "__version__", None),
-        "torch_cuda": getattr(torch.version, "cuda", None),
-        "python": sys.version.split()[0],
-=======
     """Salud básica: verifica binarios clave y estado de DL."""
     tesseract_ok = bin_path_exists("tesseract")
     gs_ok = bin_path_exists("gswin64c") or bin_path_exists("gs")  # Windows/Linux
@@ -181,36 +151,31 @@
         "ghostscript": gs_ok,
         "easyocr": easyocr_ok,
         **tinfo,
->>>>>>> d6e1853a
     }
 
 # ---------- Imagenes ----------
 @app.post("/ocr/image")
 async def ocr_image(
     file: UploadFile = File(...),
-<<<<<<< HEAD
     lang: str = Form("spa")   # "spa" o "spa+eng"
-=======
-    lang: str = Form("spa"),
-    psm: int = Form(6),        # 6=parrafos; 4=columnas; 7=linea; 3=auto
-    oem: int = Form(3)         # 3=default, 1=LSTM only
 ):
-    """OCR para imágenes con Tesseract (CPU)."""
+    """OCR imágenes con EasyOCR (GPU obligatorio)."""
     tmp = tempfile.NamedTemporaryFile(delete=False)
     tmp.write(await file.read())
     tmp.close()
     try:
         img = Image.open(tmp.name).convert("RGB")
-        cfg = f"--oem {oem} --psm {psm}"
-        txt = tesseract_ocr_pil(img, lang=lang, config=cfg)
-        return {"ok": True, "engine": "tesseract", "pages": 1, "text": txt}
+        reader = get_easyocr_reader(list_from_lang_str(lang))
+        result = reader.readtext(np.array(img), detail=1, paragraph=True)
+        text = "\n".join([r[1] for r in result]) if result else ""
+        return {"ok": True, "engine": "easyocr", "gpu": True, "pages": 1, "text": text}
     except Exception as e:
         return JSONResponse({"ok": False, "error": str(e)}, status_code=500)
     finally:
         try: os.remove(tmp.name)
         except Exception: pass
 
-# ---------- CPU: OCRmyPDF (PDF buscable) ----------
+# ---------- PDFs ----------
 @app.post("/ocr/pdf")
 async def ocr_pdf(
     file: UploadFile = File(...),
@@ -292,19 +257,15 @@
     file: UploadFile = File(...),
     lang: str = Form("spa"),            # acepta "spa" o "spa+eng"
     use_gpu: bool | None = Form(None)   # True/False/None(auto)
->>>>>>> d6e1853a
 ):
-    """OCR imágenes con EasyOCR (GPU obligatorio)."""
+    """OCR para imágenes con EasyOCR (GPU si disponible). Devuelve texto."""
     tmp = tempfile.NamedTemporaryFile(delete=False)
     tmp.write(await file.read()); tmp.close()
     try:
         img = Image.open(tmp.name).convert("RGB")
-        reader = get_easyocr_reader(list_from_lang_str(lang))
+        reader = get_easyocr_reader(list_from_lang_str(lang), gpu_preference=use_gpu)
         result = reader.readtext(np.array(img), detail=1, paragraph=True)
         text = "\n".join([r[1] for r in result]) if result else ""
-<<<<<<< HEAD
-        return {"ok": True, "engine": "easyocr", "gpu": True, "pages": 1, "text": text}
-=======
         devinfo = reader_uses_cuda(reader)
         tinfo = torch_env_info()
         return {
@@ -316,26 +277,20 @@
             "pages": 1,
             "text": text,
         }
->>>>>>> d6e1853a
     except Exception as e:
         return JSONResponse({"ok": False, "error": str(e)}, status_code=500)
     finally:
         try: os.remove(tmp.name)
         except Exception: pass
 
-# ---------- PDFs ----------
-@app.post("/ocr/pdf")
-async def ocr_pdf(
+# ---------- GPU/CPU: EasyOCR PDF (deep learning) ----------
+@app.post("/ocr/pdf_dl")
+async def ocr_pdf_dl(
     file: UploadFile = File(...),
     lang: str = Form("spa"),
-<<<<<<< HEAD
-    max_pages: int = Form(0),
-    dpi: int = Form(300)
-=======
     use_gpu: bool | None = Form(None),
     max_pages: int = Form(0),   # 0 = todas; usa 3 para pruebas
     dpi: int = Form(300)        # 300 suele ir bien
->>>>>>> d6e1853a
 ):
     """
     Convierte PDF a imágenes y reconoce con EasyOCR (GPU).
@@ -369,13 +324,9 @@
         return {
             "ok": True,
             "engine": "easyocr",
-<<<<<<< HEAD
-            "gpu": True,
-=======
             "gpu": devinfo["gpu"],
             "device": devinfo["device"],
             "torch_cuda": tinfo.get("cuda", False),
->>>>>>> d6e1853a
             "pages": len(texts),
             "text": "\n\n".join(texts)
         }
